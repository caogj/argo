package controller

import (
	"encoding/json"
	"fmt"
	"runtime/debug"
	"strings"
	"time"

	"github.com/argoproj/argo/errors"
	wfv1 "github.com/argoproj/argo/pkg/apis/workflow/v1alpha1"
	"github.com/argoproj/argo/workflow/common"
	jsonpatch "github.com/evanphx/json-patch"
	log "github.com/sirupsen/logrus"
	apiv1 "k8s.io/api/core/v1"
	apierr "k8s.io/apimachinery/pkg/api/errors"
	metav1 "k8s.io/apimachinery/pkg/apis/meta/v1"
	"k8s.io/apimachinery/pkg/types"
	"k8s.io/client-go/tools/cache"
)

// wfOperationCtx is the context for evaluation and operation of a single workflow
type wfOperationCtx struct {
	// wf is the workflow object
	wf *wfv1.Workflow
	// orig is the original workflow object for purposes of creating a patch
	orig *wfv1.Workflow
	// updated indicates whether or not the workflow object itself was updated
	// and needs to be persisted back to kubernetes
	updated bool
	// log is an logrus logging context to corrolate logs with a workflow
	log *log.Entry
	// controller reference to workflow controller
	controller *WorkflowController
	// globalParms holds any parameters that are available to be referenced
	// in the global scope (e.g. workflow.parameters.XXX).
	globalParams map[string]string
	// map of pods which need to be labeled with completed=true
	completedPods map[string]bool
	// deadline is the dealine time in which this operation should relinquish
	// its hold on the workflow so that an operation does not run for too long
	// and starve other workqueue items. It also enables workflow progress to
	// be periodically synced to the database.
	deadline time.Time
}

// maxOperationTime is the maximum time a workflow operation is allowed to run
// for before requeuing the workflow onto the workqueue.
const maxOperationTime time.Duration = 10 * time.Second

// wfScope contains the current scope of variables available when iterating steps in a workflow
type wfScope struct {
	tmpl  *wfv1.Template
	scope map[string]interface{}
}

// newWorkflowOperationCtx creates and initializes a new wfOperationCtx object.
func newWorkflowOperationCtx(wf *wfv1.Workflow, wfc *WorkflowController) *wfOperationCtx {
	// NEVER modify objects from the store. It's a read-only, local cache.
	// You can use DeepCopy() to make a deep copy of original object and modify this copy
	// Or create a copy manually for better performance
	woc := wfOperationCtx{
		wf:      wf.DeepCopyObject().(*wfv1.Workflow),
		orig:    wf,
		updated: false,
		log: log.WithFields(log.Fields{
			"workflow":  wf.ObjectMeta.Name,
			"namespace": wf.ObjectMeta.Namespace,
		}),
		controller:    wfc,
		globalParams:  make(map[string]string),
		completedPods: make(map[string]bool),
		deadline:      time.Now().UTC().Add(maxOperationTime),
	}

	if woc.wf.Status.Nodes == nil {
		woc.wf.Status.Nodes = make(map[string]wfv1.NodeStatus)
	}

	return &woc
}

// operate is the main operator logic of a workflow.
// It evaluates the current state of the workflow, and its pods
// and decides how to proceed down the execution path.
// TODO: an error returned by this method should result in requeing the
// workflow to be retried at a later time
func (woc *wfOperationCtx) operate() {
	defer woc.persistUpdates()
	defer func() {
		if r := recover(); r != nil {
			if rerr, ok := r.(error); ok {
				woc.markWorkflowError(rerr, true)
			} else {
				woc.markWorkflowPhase(wfv1.NodeError, true, fmt.Sprintf("%v", r))
			}
			woc.log.Errorf("Recovered from panic: %+v\n%s", r, debug.Stack())
		}
	}()
	woc.log.Infof("Processing workflow")
	// Perform one-time workflow validation
	if woc.wf.Status.Phase == "" {
		woc.markWorkflowRunning()
		err := common.ValidateWorkflow(woc.wf)
		if err != nil {
			woc.markWorkflowFailed(fmt.Sprintf("invalid spec: %s", err.Error()))
			return
		}
	} else {
		err := woc.podReconciliation()
		if err != nil {
			woc.log.Errorf("%s error: %+v", woc.wf.ObjectMeta.Name, err)
			// TODO: we need to re-add to the workqueue, but should happen in caller
			return
		}
	}
	woc.globalParams[common.GlobalVarWorkflowName] = woc.wf.ObjectMeta.Name
	woc.globalParams[common.GlobalVarWorkflowUID] = string(woc.wf.ObjectMeta.UID)
	for _, param := range woc.wf.Spec.Arguments.Parameters {
		woc.globalParams["workflow.parameters."+param.Name] = *param.Value
	}

	err := woc.createPVCs()
	if err != nil {
		woc.log.Errorf("%s error: %+v", woc.wf.ObjectMeta.Name, err)
		woc.markWorkflowError(err, true)
		return
	}
<<<<<<< HEAD
	var workflowStatus wfv1.NodePhase
	var workflowMessage string
	err = woc.executeTemplate(wf.Spec.Entrypoint, wf.Spec.Arguments, wf.ObjectMeta.Name)
=======
	err = woc.executeTemplate(woc.wf.Spec.Entrypoint, woc.wf.Spec.Arguments, woc.wf.ObjectMeta.Name)
>>>>>>> fdafbe27
	if err != nil {
		if errors.IsCode(errors.CodeTimeout, err) {
			// A timeout indicates we took too long operating on the workflow.
			// Return so we can persist all the work we have done so far, and
			// requeue the workflow for another day. TODO: move this into the caller
			woc.requeue()
			return
		}
		woc.log.Errorf("%s error: %+v", woc.wf.ObjectMeta.Name, err)
	}
<<<<<<< HEAD
	node := woc.getNodeByName(wf.ObjectMeta.Name)
=======
	node := woc.wf.Status.Nodes[woc.wf.NodeID(woc.wf.ObjectMeta.Name)]
>>>>>>> fdafbe27
	if !node.Completed() {
		return
	}
	workflowStatus = node.Phase
	workflowMessage = node.Message

	var onExitNode *wfv1.NodeStatus
<<<<<<< HEAD
	if wf.Spec.OnExit != "" {
		if workflowStatus == wfv1.NodeSkipped {
=======
	if woc.wf.Spec.OnExit != "" {
		if node.Phase == wfv1.NodeSkipped {
>>>>>>> fdafbe27
			// treat skipped the same as Succeeded for workflow.status
			woc.globalParams[common.GlobalVarWorkflowStatus] = string(wfv1.NodeSucceeded)
		} else {
			woc.globalParams[common.GlobalVarWorkflowStatus] = string(workflowStatus)
		}
		woc.log.Infof("Running OnExit handler: %s", woc.wf.Spec.OnExit)
		onExitNodeName := woc.wf.ObjectMeta.Name + ".onExit"
		err = woc.executeTemplate(woc.wf.Spec.OnExit, woc.wf.Spec.Arguments, onExitNodeName)
		if err != nil {
			if errors.IsCode(errors.CodeTimeout, err) {
				woc.requeue()
				return
			}
			woc.log.Errorf("%s error: %+v", onExitNodeName, err)
		}
		xitNode := woc.wf.Status.Nodes[woc.wf.NodeID(onExitNodeName)]
		onExitNode = &xitNode
		if !onExitNode.Completed() {
			return
		}
	}

	err = woc.deletePVCs()
	if err != nil {
		woc.log.Errorf("%s error: %+v", woc.wf.ObjectMeta.Name, err)
		// Mark the workflow with an error message and return, but intentionally do not
		// markCompletion so that we can retry PVC deletion (TODO: use workqueue.ReAdd())
		// This error phase may be cleared if a subsequent delete attempt is successful.
		woc.markWorkflowError(err, false)
		return
	}

	// If we get here, the workflow completed, all PVCs were deleted successfully, and
	// exit handlers were executed. We now need to infer the workflow phase from the
	// node phase.
	switch workflowStatus {
	case wfv1.NodeSucceeded, wfv1.NodeSkipped:
		if onExitNode != nil && !onExitNode.Successful() {
			// if main workflow succeeded, but the exit node was unsuccessful
			// the workflow is now considered unsuccessful.
			woc.markWorkflowPhase(onExitNode.Phase, true, onExitNode.Message)
		} else {
			woc.markWorkflowSuccess()
		}
	case wfv1.NodeFailed:
		woc.markWorkflowFailed(workflowMessage)
	case wfv1.NodeError:
		woc.markWorkflowPhase(wfv1.NodeError, true, workflowMessage)
	default:
		// NOTE: we should never make it here because if the the node was 'Running'
		// we should have returned earlier.
		err = errors.InternalErrorf("Unexpected node phase %s: %+v", woc.wf.ObjectMeta.Name, err)
		woc.markWorkflowError(err, true)
	}
}

func (woc *wfOperationCtx) getNodeByName(nodeName string) *wfv1.NodeStatus {
	nodeID := woc.wf.NodeID(nodeName)
	node, ok := woc.wf.Status.Nodes[nodeID]
	if !ok {
		return nil
	}
	return &node
}

// persistUpdates will PATCH a workflow with any updates made during workflow operation.
// It also labels any pods as completed if we have extracted everything we need from it.
func (woc *wfOperationCtx) persistUpdates() {
	if !woc.updated {
		return
	}
	oldData, err := json.Marshal(woc.orig)
	if err != nil {
		woc.log.Errorf("Error marshalling orig wf for patch: %+v", err)
		return
	}
	newData, err := json.Marshal(woc.wf)
	if err != nil {
		woc.log.Errorf("Error marshalling wf for patch: %+v", err)
		return
	}
	patchBytes, err := jsonpatch.CreateMergePatch(oldData, newData)
	if err != nil {
		woc.log.Errorf("Error creating patch: %+v", err)
		return
	}
	if string(patchBytes) != "{}" {
		woc.log.Debugf("Applying patch: %s", patchBytes)
		wfClient := woc.controller.wfclientset.ArgoprojV1alpha1().Workflows(woc.wf.ObjectMeta.Namespace)
		_, err = wfClient.Patch(woc.wf.ObjectMeta.Name, types.MergePatchType, patchBytes)
		if err != nil {
			woc.log.Errorf("Error applying patch %s: %v", patchBytes, err)
			return
		}
		woc.log.Info("Patch successful")
		// HACK(jessesuen) after we successfully persist an update to the workflow, the informer's
		// cache is now invalid. It's very common that we will need to immediately re-operate on a
		// workflow due to queuing by the pod workers. The following sleep gives a *chance* for the
		// informer's cache to catch up to the version of the workflow we just persisted. Without
		// this sleep, the next worker to work on this workflow will very likely operate on a stale
		// object and redo work.
		time.Sleep(1 * time.Second)
	}

	// It is important that we *never* label pods as completed until we successfully updated the workflow
	// Failing to do so means we can have inconsistent state.
	for podName := range woc.completedPods {
		woc.controller.completedPods <- fmt.Sprintf("%s/%s", woc.wf.ObjectMeta.Namespace, podName)
	}
}

// requeue this workflow onto the workqueue for later processing
func (woc *wfOperationCtx) requeue() {
	key, err := cache.MetaNamespaceKeyFunc(woc.wf)
	if err != nil {
		woc.log.Errorf("Failed to requeue workflow %s: %v", woc.wf.ObjectMeta.Name, err)
		return
	}
	woc.controller.wfQueue.Add(key)
}

func (woc *wfOperationCtx) processNodeRetries(node *wfv1.NodeStatus) error {
	if node.Completed() {
		return nil
	}
	lastChildNode, err := woc.getLastChildNode(node)
	if err != nil {
		return fmt.Errorf("Failed to find last child of node " + node.Name)
	}

	if lastChildNode == nil {
		return nil
	}

	if !lastChildNode.Completed() {
		// last child node is still running.
		return nil
	}

	if lastChildNode.Successful() {
		node.Outputs = lastChildNode.Outputs.DeepCopy()
		woc.wf.Status.Nodes[node.ID] = *node
		woc.markNodePhase(node.Name, wfv1.NodeSucceeded)
		return nil
	}

	if !lastChildNode.CanRetry() {
		woc.log.Infof("Node cannot be retried. Marking it failed")
		woc.markNodePhase(node.Name, wfv1.NodeFailed, lastChildNode.Message)
		return nil
	}

	if node.RetryStrategy.Limit != nil && int32(len(node.Children)) > *node.RetryStrategy.Limit {
		woc.log.Infoln("No more retries left. Failing...")
		woc.markNodePhase(node.Name, wfv1.NodeFailed, "No more retries left")
		return nil
	}

	woc.log.Infof("%d child nodes of %s failed. Trying again...", len(node.Children), node.Name)
	return nil
}

// podReconciliation is the process by which a workflow will examine all its related
// pods and update the node state before continuing the evaluation of the workflow.
// Records all pods which were observed completed, which will be labeled completed=true
// after successful persist of the workflow.
func (woc *wfOperationCtx) podReconciliation() error {
	podList, err := woc.getRunningWorkflowPods()
	if err != nil {
		return err
	}
	seenPods := make(map[string]bool)
	for _, pod := range podList.Items {
		nodeNameForPod := pod.Annotations[common.AnnotationKeyNodeName]
		nodeID := woc.wf.NodeID(nodeNameForPod)
		seenPods[nodeID] = true
		if node, ok := woc.wf.Status.Nodes[nodeID]; ok {
			if newState := assessNodeStatus(&pod, &node); newState != nil {
				woc.wf.Status.Nodes[nodeID] = *newState
				woc.updated = true
			}
			if woc.wf.Status.Nodes[pod.ObjectMeta.Name].Completed() {
				woc.completedPods[pod.ObjectMeta.Name] = true
			}
		}
	}

	if len(podList.Items) > 0 {
		// if we saw related pods, no need to check for deleted pods yet.
		// we will get to them eventually.
		return nil
	}
	// If we get here, our initial query for pods related to this workflow returned nothing.
	// Note that our initial query excludes Pending/completed=true pods for performance reasons
	// since there's generally no action needed to be taken on pending pods or ones we have
	// already processed (completed=true).
	// There are a few scenarios where the pod list would have been empty:
	//  1. workflow's pods are still pending (best case scenario)
	//  2. workflow's pods were deleted unbeknownst to the controller
	//  3. workflow's pods were marked completed=true, but we are operating on a stale workflow object
	//  4. combination of any the above scenarios
	// In order to detect deleted pods, we repeat the pod reconciliation process, this time
	// including ALL workflow pods in the query. If any one of our nodes does not show up in this
	// returned list, it implies that the pod was deleted without the controller seeing the event.
	woc.log.Info("Checking for deleted pods")
	podList, err = woc.getAllWorkflowPods()
	if err != nil {
		return err
	}
	// Repeat the node assessment
	for _, pod := range podList.Items {
		nodeNameForPod := pod.Annotations[common.AnnotationKeyNodeName]
		nodeID := woc.wf.NodeID(nodeNameForPod)
		seenPods[nodeID] = true
		if node, ok := woc.wf.Status.Nodes[nodeID]; ok {
			if newState := assessNodeStatus(&pod, &node); newState != nil {
				woc.wf.Status.Nodes[nodeID] = *newState
				woc.updated = true
			}
			if woc.wf.Status.Nodes[pod.ObjectMeta.Name].Completed() {
				woc.completedPods[pod.ObjectMeta.Name] = true
			}
		}
	}

	// Now iterate the workflow pod nodes which we still believe to be incomplete.
	// If the pod was not seen in the pod list, it means the pod was deleted and it
	// is now impossible to infer status. The only thing we can do at this point is
	// to mark the node with Error.
	for nodeID, node := range woc.wf.Status.Nodes {
		if !node.IsPod || node.Completed() {
			// node is not a pod, or it is already complete
			continue
		}

		if _, ok := seenPods[nodeID]; !ok {
			node.Message = "pod deleted"
			node.Phase = wfv1.NodeError
			woc.wf.Status.Nodes[nodeID] = node
			woc.log.Warnf("pod %s deleted", nodeID)
			woc.updated = true
		}
	}
	return nil
}

// getRunningWorkflowPods returns running pods of the current workflow.
func (woc *wfOperationCtx) getRunningWorkflowPods() (*apiv1.PodList, error) {
	options := metav1.ListOptions{
		LabelSelector: fmt.Sprintf("%s=%s,%s=false",
			common.LabelKeyWorkflow,
			woc.wf.ObjectMeta.Name,
			common.LabelKeyCompleted),
		FieldSelector: "status.phase!=Pending",
	}
	podList, err := woc.controller.kubeclientset.CoreV1().Pods(woc.wf.Namespace).List(options)
	if err != nil {
		return nil, errors.InternalWrapError(err)
	}
	return podList, nil
}

// getAllWorkflowPods returns all pods related to the current workflow
func (woc *wfOperationCtx) getAllWorkflowPods() (*apiv1.PodList, error) {
	options := metav1.ListOptions{
		LabelSelector: fmt.Sprintf("%s=%s",
			common.LabelKeyWorkflow,
			woc.wf.ObjectMeta.Name),
	}
	podList, err := woc.controller.kubeclientset.CoreV1().Pods(woc.wf.Namespace).List(options)
	if err != nil {
		return nil, errors.InternalWrapError(err)
	}
	return podList, nil
}

// assessNodeStatus compares the current state of a pod with its corresponding node
// and returns the new node status if something changed
func assessNodeStatus(pod *apiv1.Pod, node *wfv1.NodeStatus) *wfv1.NodeStatus {
	var newPhase wfv1.NodePhase
	var newDaemonStatus *bool
	var message string
	updated := false
	f := false
	switch pod.Status.Phase {
	case apiv1.PodPending:
		return nil
	case apiv1.PodSucceeded:
		newPhase = wfv1.NodeSucceeded
		newDaemonStatus = &f
	case apiv1.PodFailed:
		newPhase, message = inferFailedReason(pod)
		newDaemonStatus = &f
	case apiv1.PodRunning:
		tmplStr, ok := pod.Annotations[common.AnnotationKeyTemplate]
		if !ok {
			log.Warnf("%s missing template annotation", pod.ObjectMeta.Name)
			return nil
		}
		var tmpl wfv1.Template
		err := json.Unmarshal([]byte(tmplStr), &tmpl)
		if err != nil {
			log.Warnf("%s template annotation unreadable: %v", pod.ObjectMeta.Name, err)
			return nil
		}
		if tmpl.Daemon == nil || !*tmpl.Daemon {
			// incidental state change of a running pod. No need to inspect further
			return nil
		}
		// pod is running and template is marked daemon. check if everything is ready
		for _, ctrStatus := range pod.Status.ContainerStatuses {
			if !ctrStatus.Ready {
				return nil
			}
		}
		// proceed to mark node status as succeeded (and daemoned)
		newPhase = wfv1.NodeSucceeded
		t := true
		newDaemonStatus = &t
		log.Infof("Processing ready daemon pod: %v", pod.ObjectMeta.SelfLink)
	default:
		newPhase = wfv1.NodeError
		message = fmt.Sprintf("Unexpected pod phase for %s: %s", pod.ObjectMeta.Name, pod.Status.Phase)
		log.Error(message)
	}

	if newDaemonStatus != nil {
		if *newDaemonStatus == false {
			// if the daemon status switched to false, we prefer to just unset daemoned status field
			// (as opposed to setting it to false)
			newDaemonStatus = nil
		}
		if (newDaemonStatus != nil && node.Daemoned == nil) || (newDaemonStatus == nil && node.Daemoned != nil) {
			log.Infof("Setting node %v daemoned: %v -> %v", node, node.Daemoned, newDaemonStatus)
			node.Daemoned = newDaemonStatus
			updated = true
			if pod.Status.PodIP != "" && pod.Status.PodIP != node.PodIP {
				// only update Pod IP for daemoned nodes to reduce number of updates
				log.Infof("Updating daemon node %s IP %s -> %s", node, node.PodIP, pod.Status.PodIP)
				node.PodIP = pod.Status.PodIP
			}
		}
	}
	outputStr, ok := pod.Annotations[common.AnnotationKeyOutputs]
	if ok && node.Outputs == nil {
		updated = true
		log.Infof("Setting node %v outputs", node)
		var outputs wfv1.Outputs
		err := json.Unmarshal([]byte(outputStr), &outputs)
		if err != nil {
			log.Errorf("Failed to unmarshal %s outputs from pod annotation: %v", pod.Name, err)
			node.Phase = wfv1.NodeError
		} else {
			node.Outputs = &outputs
		}
	}
	if message != "" && node.Message != message {
		log.Infof("Updating node %s message: %s", node, message)
		node.Message = message
	}
	if node.Phase != newPhase {
		log.Infof("Updating node %s status %s -> %s", node, node.Phase, newPhase)
		updated = true
		node.Phase = newPhase
	}
	if node.Completed() && node.FinishedAt.IsZero() {
		updated = true
		if !node.IsDaemoned() {
			node.FinishedAt = getLatestFinishedAt(pod)
		}
		if node.FinishedAt.IsZero() {
			// If we get here, the container is daemoned so the
			// finishedAt might not have been set.
			node.FinishedAt = metav1.Time{Time: time.Now().UTC()}
		}
	}
	if updated {
		return node
	}
	return nil
}

// getLatestFinishedAt returns the latest finishAt timestamp from all the
// containers of this pod.
func getLatestFinishedAt(pod *apiv1.Pod) metav1.Time {
	var latest metav1.Time
	for _, ctr := range pod.Status.InitContainerStatuses {
		if ctr.State.Terminated != nil && ctr.State.Terminated.FinishedAt.After(latest.Time) {
			latest = ctr.State.Terminated.FinishedAt
		}
	}
	for _, ctr := range pod.Status.ContainerStatuses {
		if ctr.State.Terminated != nil && ctr.State.Terminated.FinishedAt.After(latest.Time) {
			latest = ctr.State.Terminated.FinishedAt
		}
	}
	return latest
}

// inferFailedReason returns metadata about a Failed pod to be used in its NodeStatus
// Returns a tuple of the new phase and message
func inferFailedReason(pod *apiv1.Pod) (wfv1.NodePhase, string) {
	if pod.Status.Message != "" {
		// Pod has a nice error message. Use that.
		return wfv1.NodeFailed, pod.Status.Message
	}
	annotatedMsg := pod.Annotations[common.AnnotationKeyNodeMessage]
	// We only get one message to set for the overall node status.
	// If mutiple containers failed, in order of preference:
	// init, main (annotated), main (exit code), wait, sidecars
	for _, ctr := range pod.Status.InitContainerStatuses {
		if ctr.State.Terminated == nil {
			// We should never get here
			log.Warnf("Pod %s phase was Failed but %s did not have terminated state", pod.ObjectMeta.Name, ctr.Name)
			continue
		}
		if ctr.State.Terminated.ExitCode == 0 {
			continue
		}
		errMsg := fmt.Sprintf("failed to load artifacts")
		for _, msg := range []string{annotatedMsg, ctr.State.Terminated.Message} {
			if msg != "" {
				errMsg += ": " + msg
				break
			}
		}
		// NOTE: we consider artifact load issues as Error instead of Failed
		return wfv1.NodeError, errMsg
	}
	failMessages := make(map[string]string)
	for _, ctr := range pod.Status.ContainerStatuses {
		if ctr.State.Terminated == nil {
			// We should never get here
			log.Warnf("Pod %s phase was Failed but %s did not have terminated state", pod.ObjectMeta.Name, ctr.Name)
			continue
		}
		if ctr.State.Terminated.ExitCode == 0 {
			continue
		}
		if ctr.Name == common.WaitContainerName {
			errDetails := ""
			for _, msg := range []string{annotatedMsg, ctr.State.Terminated.Message} {
				if msg != "" {
					errDetails = msg
					break
				}
			}
			if errDetails == "" {
				// executor is expected to annotate a message to the pod upon any errors.
				// If we failed to see the annotated message, it is likely the pod ran with
				// insufficient privileges. Give a hint to that effect.
				errDetails = fmt.Sprintf("verify serviceaccount %s:%s has necessary privileges", pod.ObjectMeta.Namespace, pod.Spec.ServiceAccountName)
			}
			errMsg := fmt.Sprintf("failed to save outputs: %s", errDetails)
			failMessages[ctr.Name] = errMsg
		} else {
			if ctr.State.Terminated.Message != "" {
				failMessages[ctr.Name] = ctr.State.Terminated.Message
			} else {
				errMsg := fmt.Sprintf("failed with exit code %d", ctr.State.Terminated.ExitCode)
				if ctr.Name != common.MainContainerName {
					errMsg = fmt.Sprintf("sidecar '%s' %s", ctr.Name, errMsg)
				}
				failMessages[ctr.Name] = errMsg
			}
		}
	}
	if failMsg, ok := failMessages[common.MainContainerName]; ok {
		_, ok = failMessages[common.WaitContainerName]
		isResourceTemplate := !ok
		if isResourceTemplate && annotatedMsg != "" {
			// For resource templates, we prefer the annotated message
			// over the vanilla exit code 1 error
			return wfv1.NodeFailed, annotatedMsg
		}
		return wfv1.NodeFailed, failMsg
	}
	if failMsg, ok := failMessages[common.WaitContainerName]; ok {
		return wfv1.NodeError, failMsg
	}

	// If we get here, both the main and wait container succeeded.
	// Identify the sidecar which failed and give proper message
	// NOTE: we may need to distinguish between the main container
	// succeeding and ignoring the sidecar statuses. This is because
	// executor may have had to forcefully terminate a sidecar
	// (kill -9), resulting in an non-zero exit code of a sidecar,
	// and overall pod status as failed. Or the sidecar is actually
	// *expected* to fail non-zero and should be ignored. Users may
	// want the option to consider a step failed only if the main
	// container failed. For now return the first failure.
	for _, failMsg := range failMessages {
		return wfv1.NodeFailed, failMsg
	}
	return wfv1.NodeFailed, fmt.Sprintf("pod failed for unknown reason")
}

func (woc *wfOperationCtx) createPVCs() error {
	if woc.wf.Status.Phase != wfv1.NodeRunning {
		// Only attempt to create PVCs if workflow transitioned to Running state
		// (e.g. passed validation, or didn't already complete)
		return nil
	}
	if len(woc.wf.Spec.VolumeClaimTemplates) == len(woc.wf.Status.PersistentVolumeClaims) {
		// If we have already created the PVCs, then there is nothing to do.
		// This will also handle the case where workflow has no volumeClaimTemplates.
		return nil
	}
	if len(woc.wf.Status.PersistentVolumeClaims) == 0 {
		woc.wf.Status.PersistentVolumeClaims = make([]apiv1.Volume, len(woc.wf.Spec.VolumeClaimTemplates))
	}
	pvcClient := woc.controller.kubeclientset.CoreV1().PersistentVolumeClaims(woc.wf.ObjectMeta.Namespace)
	for i, pvcTmpl := range woc.wf.Spec.VolumeClaimTemplates {
		if pvcTmpl.ObjectMeta.Name == "" {
			return errors.Errorf(errors.CodeBadRequest, "volumeClaimTemplates[%d].metadata.name is required", i)
		}
		pvcTmpl = *pvcTmpl.DeepCopy()
		// PVC name will be <workflowname>-<volumeclaimtemplatename>
		refName := pvcTmpl.ObjectMeta.Name
		pvcName := fmt.Sprintf("%s-%s", woc.wf.ObjectMeta.Name, pvcTmpl.ObjectMeta.Name)
		woc.log.Infof("Creating pvc %s", pvcName)
		pvcTmpl.ObjectMeta.Name = pvcName
		pvcTmpl.OwnerReferences = []metav1.OwnerReference{
			*metav1.NewControllerRef(woc.wf, wfv1.SchemaGroupVersionKind),
		}
		pvc, err := pvcClient.Create(&pvcTmpl)
		if err != nil {
			woc.markNodeError(woc.wf.ObjectMeta.Name, err)
			return err
		}
		vol := apiv1.Volume{
			Name: refName,
			VolumeSource: apiv1.VolumeSource{
				PersistentVolumeClaim: &apiv1.PersistentVolumeClaimVolumeSource{
					ClaimName: pvc.ObjectMeta.Name,
				},
			},
		}
		woc.wf.Status.PersistentVolumeClaims[i] = vol
		woc.updated = true
	}
	return nil
}

func (woc *wfOperationCtx) deletePVCs() error {
	totalPVCs := len(woc.wf.Status.PersistentVolumeClaims)
	if totalPVCs == 0 {
		// PVC list already empty. nothing to do
		return nil
	}
	pvcClient := woc.controller.kubeclientset.CoreV1().PersistentVolumeClaims(woc.wf.ObjectMeta.Namespace)
	newPVClist := make([]apiv1.Volume, 0)
	// Attempt to delete all PVCs. Record first error encountered
	var firstErr error
	for _, pvc := range woc.wf.Status.PersistentVolumeClaims {
		woc.log.Infof("Deleting PVC %s", pvc.PersistentVolumeClaim.ClaimName)
		err := pvcClient.Delete(pvc.PersistentVolumeClaim.ClaimName, nil)
		if err != nil {
			if !apierr.IsNotFound(err) {
				woc.log.Errorf("Failed to delete pvc %s: %v", pvc.PersistentVolumeClaim.ClaimName, err)
				newPVClist = append(newPVClist, pvc)
				if firstErr == nil {
					firstErr = err
				}
			}
		}
	}
	if len(newPVClist) != totalPVCs {
		// we were successful in deleting one ore more PVCs
		woc.log.Infof("Deleted %d/%d PVCs", totalPVCs-len(newPVClist), totalPVCs)
		woc.wf.Status.PersistentVolumeClaims = newPVClist
		woc.updated = true
	}
	return firstErr
}

func (woc *wfOperationCtx) getLastChildNode(node *wfv1.NodeStatus) (*wfv1.NodeStatus, error) {
	if len(node.Children) <= 0 {
		return nil, nil
	}

	lastChildNodeName := node.Children[len(node.Children)-1]
	lastChildNode, ok := woc.wf.Status.Nodes[lastChildNodeName]
	if !ok {
		return nil, fmt.Errorf("Failed to find node " + lastChildNodeName)
	}

	return &lastChildNode, nil
}

func (woc *wfOperationCtx) executeTemplate(templateName string, args wfv1.Arguments, nodeName string) error {
	woc.log.Debugf("Evaluating node %s: template: %s", nodeName, templateName)
	node := woc.getNodeByName(nodeName)
	if node != nil && node.Completed() {
		woc.log.Debugf("Node %s already completed", nodeName)
		return nil
	}
	tmpl := woc.wf.GetTemplate(templateName)
	if tmpl == nil {
		err := errors.Errorf(errors.CodeBadRequest, "Node %v error: template '%s' undefined", node, templateName)
		woc.markNodeError(nodeName, err)
		return err
	}

	tmpl, err := common.ProcessArgs(tmpl, args, woc.globalParams, false)
	if err != nil {
		woc.markNodeError(nodeName, err)
		return err
	}

	switch tmpl.GetType() {
	case wfv1.TemplateTypeContainer:
		if node != nil {
			if node.RetryStrategy != nil {
				if err = woc.processNodeRetries(node); err != nil {
					return err
				}
				// The updated node status could've changed. Get the latest copy of the node.
				node = woc.getNodeByName(node.Name)
				fmt.Printf("Node %s: Status: %s\n", node.Name, node.Phase)
				if node.Completed() {
					return nil
				}
				lastChildNode, err := woc.getLastChildNode(node)
				if err != nil {
					return err
				}
				if !lastChildNode.Completed() {
					// last child node is still running.
					return nil
				}
			} else {
				// There are no retries configured and there's already a node entry for the container.
				// This means the container was already scheduled (or had a create pod error). Nothing
				// to more to do with this node.
				return nil
			}
		}

		// If the user has specified retries, a special "retries" non-leaf node
		// is created. This node acts as the parent of all retries that will be
		// done for the container. The status of this node should be "Success"
		// if any of the retries succeed. Otherwise, it is "Failed".

		// TODO(shri): Mark the current node as a "retry" node
		// Create a new child node as the first attempt node and
		// run the template in that node.
		nodeToExecute := nodeName
		if tmpl.RetryStrategy != nil {
			node := woc.markNodePhase(nodeName, wfv1.NodeRunning)
			retries := wfv1.RetryStrategy{}
			node.RetryStrategy = &retries
			node.RetryStrategy.Limit = tmpl.RetryStrategy.Limit
			woc.wf.Status.Nodes[node.ID] = *node

			// Create new node as child of 'node'
			newContainerName := fmt.Sprintf("%s(%d)", nodeName, len(node.Children))
			woc.markNodePhase(newContainerName, wfv1.NodeRunning)
			woc.addChildNode(nodeName, newContainerName)
			nodeToExecute = newContainerName
		}

		// We have not yet created the pod
		err = woc.executeContainer(nodeToExecute, tmpl)
	case wfv1.TemplateTypeSteps:
		err = woc.executeSteps(nodeName, tmpl)
	case wfv1.TemplateTypeScript:
		if node == nil {
			err = woc.executeScript(nodeName, tmpl)
		}
	case wfv1.TemplateTypeResource:
		if node == nil {
			err = woc.executeResource(nodeName, tmpl)
		}
	case wfv1.TemplateTypeDAG:
		_ = woc.executeDAG(nodeName, tmpl)
	default:
		err = errors.Errorf(errors.CodeBadRequest, "Template '%s' missing specification", tmpl.Name)
		woc.markNodeError(nodeName, err)
	}
	if err != nil {
		return err
	}
	if time.Now().UTC().After(woc.deadline) {
		woc.log.Warnf("Deadline exceeded")
		return errors.New(errors.CodeTimeout, "Deadline exceeded")
	}
	return nil
}

// markWorkflowPhase is a convenience method to set the phase of the workflow with optional message
// optionally marks the workflow completed, which sets the finishedAt timestamp and completed label
func (woc *wfOperationCtx) markWorkflowPhase(phase wfv1.NodePhase, markCompleted bool, message ...string) {
	if woc.wf.Status.Phase != phase {
		woc.log.Infof("Updated phase %s -> %s", woc.wf.Status.Phase, phase)
		woc.updated = true
		woc.wf.Status.Phase = phase
		if woc.wf.ObjectMeta.Labels == nil {
			woc.wf.ObjectMeta.Labels = make(map[string]string)
		}
		woc.wf.ObjectMeta.Labels[common.LabelKeyPhase] = string(phase)
	}
	if woc.wf.Status.StartedAt.IsZero() {
		woc.updated = true
		woc.wf.Status.StartedAt = metav1.Time{Time: time.Now().UTC()}
	}
	if len(message) > 0 && woc.wf.Status.Message != message[0] {
		woc.log.Infof("Updated message %s -> %s", woc.wf.Status.Message, message[0])
		woc.updated = true
		woc.wf.Status.Message = message[0]
	}

	switch phase {
	case wfv1.NodeSucceeded, wfv1.NodeFailed, wfv1.NodeError:
		if markCompleted {
			woc.log.Infof("Marking workflow completed")
			woc.wf.Status.FinishedAt = metav1.Time{Time: time.Now().UTC()}
			if woc.wf.ObjectMeta.Labels == nil {
				woc.wf.ObjectMeta.Labels = make(map[string]string)
			}
			woc.wf.ObjectMeta.Labels[common.LabelKeyCompleted] = "true"
			woc.updated = true
		}
	}
}

func (woc *wfOperationCtx) markWorkflowRunning() {
	woc.markWorkflowPhase(wfv1.NodeRunning, false)
}

func (woc *wfOperationCtx) markWorkflowSuccess() {
	woc.markWorkflowPhase(wfv1.NodeSucceeded, true)
}

func (woc *wfOperationCtx) markWorkflowFailed(message string) {
	woc.markWorkflowPhase(wfv1.NodeFailed, true, message)
}

func (woc *wfOperationCtx) markWorkflowError(err error, markCompleted bool) {
	woc.markWorkflowPhase(wfv1.NodeError, markCompleted, err.Error())
}

// markNodePhase marks a node with the given phase, creating the node if necessary and handles timestamps
func (woc *wfOperationCtx) markNodePhase(nodeName string, phase wfv1.NodePhase, message ...string) *wfv1.NodeStatus {
	nodeID := woc.wf.NodeID(nodeName)
	node, ok := woc.wf.Status.Nodes[nodeID]
	if !ok {
		node = wfv1.NodeStatus{
			ID:        nodeID,
			Name:      nodeName,
			Phase:     phase,
			StartedAt: metav1.Time{Time: time.Now().UTC()},
		}
		woc.log.Infof("node %s initialized %s", node, node.Phase)
		woc.updated = true
	} else {
		if node.Phase != phase {
			woc.log.Infof("node %s phase %s -> %s", node, node.Phase, phase)
			node.Phase = phase
			woc.updated = true
		}
	}
	if len(message) > 0 {
		if message[0] != node.Message {
			woc.log.Infof("node %s message: %s", node, message[0])
			node.Message = message[0]
			woc.updated = true
		}
	}
	if node.Completed() && node.FinishedAt.IsZero() {
		node.FinishedAt = metav1.Time{Time: time.Now().UTC()}
		woc.log.Infof("node %s finished: %s", node, node.FinishedAt)
		woc.updated = true
	}
	woc.wf.Status.Nodes[nodeID] = node
	return &node
}

// markNodeError is a convenience method to mark a node with an error and set the message from the error
func (woc *wfOperationCtx) markNodeError(nodeName string, err error) *wfv1.NodeStatus {
	return woc.markNodePhase(nodeName, wfv1.NodeError, err.Error())
}

func (woc *wfOperationCtx) executeContainer(nodeName string, tmpl *wfv1.Template) error {
	node := woc.getNodeByName(nodeName)
	if node != nil && node.Phase == wfv1.NodeRunning {
		// we already marked the node running. pod should have already been created
		return nil
	}
	woc.log.Debugf("Executing node %s with container template: %v\n", nodeName, tmpl)
	_, err := woc.createWorkflowPod(nodeName, *tmpl.Container, tmpl)
	if err != nil {
		woc.markNodeError(nodeName, err)
		return err
	}
	node = woc.markNodePhase(nodeName, wfv1.NodeRunning)
	node.IsPod = true
	woc.wf.Status.Nodes[node.ID] = *node
	woc.log.Infof("Initialized container node %v", node)
	return nil
}

func (woc *wfOperationCtx) getOutboundNodes(nodeID string) []string {
	node := woc.wf.Status.Nodes[nodeID]
	if node.IsPod {
		return []string{node.ID}
	}
	outbound := make([]string, 0)
	for _, outboundNodeID := range node.OutboundNodes {
		outNode := woc.wf.Status.Nodes[outboundNodeID]
		if outNode.IsPod {
			outbound = append(outbound, outboundNodeID)
		} else {
			subOutIDs := woc.getOutboundNodes(outboundNodeID)
			for _, subOutID := range subOutIDs {
				outbound = append(outbound, subOutID)
			}
		}
	}
	return outbound
}

// getTemplateOutputsFromScope resolves a template's outputs from the scope of the template
func getTemplateOutputsFromScope(tmpl *wfv1.Template, scope *wfScope) (*wfv1.Outputs, error) {
	if !tmpl.Outputs.HasOutputs() {
		return nil, nil
	}
	var outputs wfv1.Outputs
	if len(tmpl.Outputs.Parameters) > 0 {
		outputs.Parameters = make([]wfv1.Parameter, 0)
		for _, param := range tmpl.Outputs.Parameters {
			val, err := scope.resolveParameter(param.ValueFrom.Parameter)
			if err != nil {
				return nil, err
			}
			param.Value = &val
			param.ValueFrom = nil
			outputs.Parameters = append(outputs.Parameters, param)
		}
	}
	if len(tmpl.Outputs.Artifacts) > 0 {
		outputs.Artifacts = make([]wfv1.Artifact, 0)
		for _, art := range tmpl.Outputs.Artifacts {
			resolvedArt, err := scope.resolveArtifact(art.From)
			if err != nil {
				return nil, err
			}
			resolvedArt.Name = art.Name
			outputs.Artifacts = append(outputs.Artifacts, *resolvedArt)
		}
	}
	return &outputs, nil
}

func (woc *wfOperationCtx) executeScript(nodeName string, tmpl *wfv1.Template) error {
	mainCtr := apiv1.Container{
		Image:   tmpl.Script.Image,
		Command: tmpl.Script.Command,
		Args:    []string{common.ExecutorScriptSourcePath},
	}
	_, err := woc.createWorkflowPod(nodeName, mainCtr, tmpl)
	if err != nil {
		woc.markNodeError(nodeName, err)
		return err
	}
	node := woc.markNodePhase(nodeName, wfv1.NodeRunning)
	node.IsPod = true
	woc.wf.Status.Nodes[node.ID] = *node
	woc.log.Infof("Initialized script node %v", node)
	return nil
}

// addNodeOutputsToScope adds all of a nodes outputs to the scope with the given prefix
func (wfs *wfScope) addNodeOutputsToScope(prefix string, node *wfv1.NodeStatus) {
	if node.PodIP != "" {
		key := fmt.Sprintf("%s.ip", prefix)
		wfs.addParamToScope(key, node.PodIP)
	}
	if node.Outputs != nil {
		if node.Outputs.Result != nil {
			key := fmt.Sprintf("%s.outputs.result", prefix)
			wfs.addParamToScope(key, *node.Outputs.Result)
		}
		for _, outParam := range node.Outputs.Parameters {
			key := fmt.Sprintf("%s.outputs.parameters.%s", prefix, outParam.Name)
			wfs.addParamToScope(key, *outParam.Value)
		}
		for _, outArt := range node.Outputs.Artifacts {
			key := fmt.Sprintf("%s.outputs.artifacts.%s", prefix, outArt.Name)
			wfs.addArtifactToScope(key, outArt)
		}
	}
}

// replaceMap returns a replacement map of strings intended to be used simple string substitution
func (wfs *wfScope) replaceMap() map[string]string {
	replaceMap := make(map[string]string)
	for key, val := range wfs.scope {
		valStr, ok := val.(string)
		if ok {
			replaceMap[key] = valStr
		}
	}
	return replaceMap
}

func (wfs *wfScope) addParamToScope(key, val string) {
	wfs.scope[key] = val
}

func (wfs *wfScope) addArtifactToScope(key string, artifact wfv1.Artifact) {
	wfs.scope[key] = artifact
}

func (wfs *wfScope) resolveVar(v string) (interface{}, error) {
	v = strings.TrimPrefix(v, "{{")
	v = strings.TrimSuffix(v, "}}")
	if strings.HasPrefix(v, "steps.") {
		val, ok := wfs.scope[v]
		if !ok {
			return nil, errors.Errorf(errors.CodeBadRequest, "Unable to resolve: {{%s}}", v)
		}
		return val, nil
	}
	parts := strings.Split(v, ".")
	// HACK (assuming it is an input artifact)
	art := wfs.tmpl.Inputs.GetArtifactByName(parts[2])
	if art != nil {
		return *art, nil
	}
	return nil, errors.Errorf(errors.CodeBadRequest, "Unable to resolve input artifact: {{%s}}", v)
}

func (wfs *wfScope) resolveParameter(v string) (string, error) {
	val, err := wfs.resolveVar(v)
	if err != nil {
		return "", err
	}
	valStr, ok := val.(string)
	if !ok {
		return "", errors.Errorf(errors.CodeBadRequest, "Variable {{%s}} is not a string", v)
	}
	return valStr, nil
}

func (wfs *wfScope) resolveArtifact(v string) (*wfv1.Artifact, error) {
	val, err := wfs.resolveVar(v)
	if err != nil {
		return nil, err
	}
	valArt, ok := val.(wfv1.Artifact)
	if !ok {
		return nil, errors.Errorf(errors.CodeBadRequest, "Variable {{%s}} is not an artifact", v)
	}
	return &valArt, nil
}

// addChildNode adds a nodeID as a child to a parent
// parent and child are both node names
func (woc *wfOperationCtx) addChildNode(parent string, child string) {
	parentID := woc.wf.NodeID(parent)
	childID := woc.wf.NodeID(child)
	node, ok := woc.wf.Status.Nodes[parentID]
	if !ok {
		panic(fmt.Sprintf("parent node %s not initialized", parent))
	}
	if node.Children == nil {
		node.Children = make([]string, 0)
	}
	for _, nodeID := range node.Children {
		if childID == nodeID {
			// already exists
			return
		}
	}
	node.Children = append(node.Children, childID)
	woc.wf.Status.Nodes[parentID] = node
	woc.updated = true
}

// executeResource is runs a kubectl command against a manifest
func (woc *wfOperationCtx) executeResource(nodeName string, tmpl *wfv1.Template) error {
	mainCtr := apiv1.Container{
		Image:   woc.controller.Config.ExecutorImage,
		Command: []string{"argoexec"},
		Args:    []string{"resource", tmpl.Resource.Action},
		VolumeMounts: []apiv1.VolumeMount{
			volumeMountPodMetadata,
		},
		Env: execEnvVars,
	}
	_, err := woc.createWorkflowPod(nodeName, mainCtr, tmpl)
	if err != nil {
		woc.markNodeError(nodeName, err)
		return err
	}
	node := woc.markNodePhase(nodeName, wfv1.NodeRunning)
	node.IsPod = true
	woc.wf.Status.Nodes[node.ID] = *node
	woc.log.Infof("Initialized resource node %v", node)
	return nil
}<|MERGE_RESOLUTION|>--- conflicted
+++ resolved
@@ -126,13 +126,9 @@
 		woc.markWorkflowError(err, true)
 		return
 	}
-<<<<<<< HEAD
 	var workflowStatus wfv1.NodePhase
 	var workflowMessage string
-	err = woc.executeTemplate(wf.Spec.Entrypoint, wf.Spec.Arguments, wf.ObjectMeta.Name)
-=======
 	err = woc.executeTemplate(woc.wf.Spec.Entrypoint, woc.wf.Spec.Arguments, woc.wf.ObjectMeta.Name)
->>>>>>> fdafbe27
 	if err != nil {
 		if errors.IsCode(errors.CodeTimeout, err) {
 			// A timeout indicates we took too long operating on the workflow.
@@ -143,11 +139,7 @@
 		}
 		woc.log.Errorf("%s error: %+v", woc.wf.ObjectMeta.Name, err)
 	}
-<<<<<<< HEAD
-	node := woc.getNodeByName(wf.ObjectMeta.Name)
-=======
-	node := woc.wf.Status.Nodes[woc.wf.NodeID(woc.wf.ObjectMeta.Name)]
->>>>>>> fdafbe27
+	node := woc.getNodeByName(woc.wf.ObjectMeta.Name)
 	if !node.Completed() {
 		return
 	}
@@ -155,13 +147,8 @@
 	workflowMessage = node.Message
 
 	var onExitNode *wfv1.NodeStatus
-<<<<<<< HEAD
-	if wf.Spec.OnExit != "" {
+	if woc.wf.Spec.OnExit != "" {
 		if workflowStatus == wfv1.NodeSkipped {
-=======
-	if woc.wf.Spec.OnExit != "" {
-		if node.Phase == wfv1.NodeSkipped {
->>>>>>> fdafbe27
 			// treat skipped the same as Succeeded for workflow.status
 			woc.globalParams[common.GlobalVarWorkflowStatus] = string(wfv1.NodeSucceeded)
 		} else {
